--- conflicted
+++ resolved
@@ -28,14 +28,9 @@
 tokio-test = "0.4.2"
 metrics-exporter-prometheus = "0.6"
 metrics-util = { version = "0.10.1", default-features = false }
-<<<<<<< HEAD
-metrics-tracing-context = { version = "0.8.0", default-features = false }
-tracing-subscriber = { version = "0.3.1", default-features = false }
-=======
 metrics-tracing-context = { version = "0.8.1", default-features = false }
 serde_yaml = { version = "0.8", default-features = false }
-tracing-subscriber = { version = "0.2.25", default-features = false, features = ["registry"] }
->>>>>>> b6466143
+tracing-subscriber = { version = "0.3.3", default-features = false, features = ["registry"] }
 
 [features]
 disk-buffer = ["db-key", "leveldb"]
